--- conflicted
+++ resolved
@@ -48,11 +48,7 @@
 
 var cfgFile string
 var f io.WriteCloser
-<<<<<<< HEAD
-var re = regexp.MustCompile(`<\s.$`)
-=======
 var logger *log.Logger
->>>>>>> 8a7d8325
 
 // rootCmd represents the base command when called without any subcommands
 var rootCmd = &cobra.Command{
@@ -62,26 +58,12 @@
 		if viper.GetBool("nolog") {
 			f = myWriteCloser{}
 		}
-<<<<<<< HEAD
-		if viper.GetBool("logstdout") {
-			f = os.Stdout
-=======
 		if viper.GetString("log-file") == "" {
 			f = os.Stderr
->>>>>>> 8a7d8325
 		} else {
 			var err error
 			f, err = os.OpenFile(viper.GetString("log-file"), os.O_RDWR|os.O_CREATE|os.O_APPEND, 0666)
 			if err != nil {
-<<<<<<< HEAD
-				log.Fatalf("error opening file: %v", err)
-			}
-			log.SetOutput(f)
-		}
-		log.SetFlags(log.LstdFlags | log.Lmicroseconds)
-		logger := log.New(f, "", log.LstdFlags|log.Lmicroseconds)
-		grpclog.SetLogger(logger)
-=======
 				logger.Fatalf("error opening file: %v", err)
 			}
 		}
@@ -90,7 +72,6 @@
 		if viper.GetBool("debug") {
 			grpclog.SetLogger(logger)
 		}
->>>>>>> 8a7d8325
 	},
 	PersistentPostRun: func(cmd *cobra.Command, args []string) {
 		if !viper.GetBool("nolog") || viper.GetString("log-file") != "" {
@@ -124,15 +105,10 @@
 	rootCmd.PersistentFlags().BoolP("skip-verify", "", false, "skip verify tls connection")
 	rootCmd.PersistentFlags().BoolP("no-prefix", "", false, "do not add [ip:port] prefix to print output in case of multiple targets")
 	rootCmd.PersistentFlags().BoolP("proxy-from-env", "", false, "use proxy from environment")
-<<<<<<< HEAD
 	rootCmd.PersistentFlags().StringP("format", "", "json", "output format, one of: [textproto, json]")
-	rootCmd.PersistentFlags().StringP("log-file", "", "./gnmiClient.log", "log file path")
-=======
-	rootCmd.PersistentFlags().BoolP("raw", "", false, "output messages as received")
 	rootCmd.PersistentFlags().StringP("log-file", "", "", "log file path")
->>>>>>> 8a7d8325
 	rootCmd.PersistentFlags().BoolP("nolog", "", false, "do not generate logs")
-	rootCmd.PersistentFlags().BoolP("logstdout", "", false, "log to stdout")
+	//rootCmd.PersistentFlags().BoolP("logstdout", "", false, "log to stdout")
 	rootCmd.PersistentFlags().IntP("max-msg-size", "", msgSize, "max grpc msg size")
 	//
 	viper.BindPFlag("address", rootCmd.PersistentFlags().Lookup("address"))
@@ -151,7 +127,7 @@
 	viper.BindPFlag("format", rootCmd.PersistentFlags().Lookup("format"))
 	viper.BindPFlag("log-file", rootCmd.PersistentFlags().Lookup("log-file"))
 	viper.BindPFlag("nolog", rootCmd.PersistentFlags().Lookup("nolog"))
-	viper.BindPFlag("logstdout", rootCmd.PersistentFlags().Lookup("logstdout"))
+	//viper.BindPFlag("logstdout", rootCmd.PersistentFlags().Lookup("logstdout"))
 	viper.BindPFlag("max-msg-size", rootCmd.PersistentFlags().Lookup("max-msg-size"))
 }
 
